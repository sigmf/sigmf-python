# Copyright 2016 GNU Radio Foundation
#
# Permission is hereby granted, free of charge, to any person obtaining a copy
# of this software and associated documentation files (the "Software"), to deal
# in the Software without restriction, including without limitation the rights
# to use, copy, modify, merge, publish, distribute, sublicense, and/or sell
# copies of the Software, and to permit persons to whom the Software is
# furnished to do so, subject to the following conditions:
#
# The above copyright notice and this permission notice shall be included in
# all copies or substantial portions of the Software.
#
# THE SOFTWARE IS PROVIDED "AS IS", WITHOUT WARRANTY OF ANY KIND, EXPRESS OR
# IMPLIED, INCLUDING BUT NOT LIMITED TO THE WARRANTIES OF MERCHANTABILITY,
# FITNESS FOR A PARTICULAR PURPOSE AND NONINFRINGEMENT. IN NO EVENT SHALL THE
# AUTHORS OR COPYRIGHT HOLDERS BE LIABLE FOR ANY CLAIM, DAMAGES OR OTHER
# LIABILITY, WHETHER IN AN ACTION OF CONTRACT, TORT OR OTHERWISE, ARISING FROM,
# OUT OF OR IN CONNECTION WITH THE SOFTWARE OR THE USE OR OTHER DEALINGS IN THE
# SOFTWARE.

'''SigMFFile Object'''

from collections import OrderedDict
import codecs
import json
import tarfile
import tempfile
from os import path
import warnings
from six import iteritems
import numpy as np

from . import __version__, schema, sigmf_hash, validate
from .archive import SigMFArchive, SIGMF_DATASET_EXT, SIGMF_METADATA_EXT, SIGMF_ARCHIVE_EXT
from .utils import dict_merge, insert_sorted_dict_list
from .error import SigMFFileError


class SigMFFile():
    """API to manipulate SigMF files.

    Parameters:

      metadata    -- Metadata. Either a string, or a dictionary.
      data_file   -- Path to the corresponding data file.
      global_info -- Dictionary containing global header info.

    """
    START_INDEX_KEY = "core:sample_start"
    LENGTH_INDEX_KEY = "core:sample_count"
    START_OFFSET_KEY = "core:offset"
    NUM_CHANNELS_KEY = "core:num_channels"
    HASH_KEY = "core:sha512"
    VERSION_KEY = "core:version"
    DATATYPE_KEY = "core:datatype"
    FREQUENCY_KEY = "core:frequency"
    FLO_KEY = "core:freq_lower_edge"
    FHI_KEY = "core:freq_upper_edge"
    SAMPLE_RATE_KEY = "core:sample_rate"
    COMMENT_KEY = "core:comment"
    DESCRIPTION_KEY = "core:description"
    AUTHOR_KEY = "core:author"
    META_DOI_KEY = "core:meta-doi"
    DATA_DOI_KEY = "core:data-doi"
    GENERATOR_KEY = "core:generator"
    RECORDER_KEY = "core:recorder"
    LICENSE_KEY = "core:license"
    HW_KEY = "core:hw"
    EXTENSIONS_KEY = "core:extensions"
    DATETIME_KEY = "core:datetime"
    LAT_KEY = "core:latitude"
    LON_KEY = "core:longitude"
    GLOBAL_KEY = "global"
    CAPTURE_KEY = "captures"
    ANNOTATION_KEY = "annotations"

    def __init__(
            self,
            metadata=None,
            data_file=None,
            global_info=None,
            skip_checksum=False,
    ):
        self.version = None
        self.schema = None
        if metadata is None:
            self._metadata = get_default_metadata(self.get_schema())
            if not self._metadata[self.GLOBAL_KEY][self.VERSION_KEY]:
                self._metadata[self.GLOBAL_KEY][self.VERSION_KEY] = __version__
        elif isinstance(metadata, dict):
            self._metadata = metadata
        else:
            self._metadata = json.loads(metadata)
        if global_info is not None:
            self.set_global_info(global_info)
        self.data_file = data_file
        if self.data_file and not skip_checksum:
            self.calculate_hash()
        self._count_samples()

    def __str__(self):
        return self.dumps()

    def __repr__(self):
        return "SigMFFile(%s)" % self

    def _get_start_offset(self):
        """
        Return the offset of the first sample.
        """
        return self.get_global_field(self.START_OFFSET_KEY, 0)

    def get_num_channels(self):
        '''Returns integer number of channels if present, otherwise 1'''
        return self.get_global_field(self.NUM_CHANNELS_KEY, 1)

    def _validate_dict_in_section(self, entries, section_key):
        """
        Checks a dictionary for validity.
        Throws if not.
        """
        schema_section = self.get_schema()[section_key]
        for key, value in iteritems(entries):
            validate.validate_key_throw(
                value, schema_section.get(key, {}), schema_section, key
            )

    def get_schema(self):
        """
        Return a schema object valid for the current metadata
        """
        current_metadata_version = self.get_global_info().get(self.VERSION_KEY)
        if self.version != current_metadata_version or self.schema is None:
            self.version = current_metadata_version
            self.schema = schema.get_schema(self.version)
        assert isinstance(self.schema, dict)
        return self.schema

    def set_global_info(self, new_global):
        """
        Overwrite the global info with a new dictionary.
        """
        self._validate_dict_in_section(new_global, self.GLOBAL_KEY)
        self._metadata[self.GLOBAL_KEY] = new_global

    def get_global_info(self):
        """
        Returns a dictionary with all the global info.
        """
        try:
            return self._metadata.get(self.GLOBAL_KEY, {})
        except AttributeError:
            return {}

    def set_global_field(self, key, value):
        """
        Inserts a value into the global fields.

        Will throw a ValueError if the key/value pair is invalid.
        """
        schema_section = self.get_schema()[self.GLOBAL_KEY].get('keys', {})
        validate.validate_key_throw(
            value,
            schema_section.get(key, {}),
            self.GLOBAL_KEY,
            key
        )
        self._metadata[self.GLOBAL_KEY][key] = value
        return value

    def get_global_field(self, key, default=None):
        """
        Return a field from the global info, or default if the field is not set.
        """
        return self._metadata[self.GLOBAL_KEY].get(key, default)

    def add_capture(self, start_index, metadata=None):
        """
        Insert capture info for sample starting at start_index.
        If there is already capture info for this index, metadata will be merged
        with the existing metadata, overwriting keys if they were previously
        set.
        """
        assert start_index >= self._get_start_offset()
        metadata = metadata or {}
        self._validate_dict_in_section(metadata, self.CAPTURE_KEY)
        metadata[self.START_INDEX_KEY] = start_index
        self._metadata[self.CAPTURE_KEY] = insert_sorted_dict_list(
            self._metadata.get(self.CAPTURE_KEY, []),
            metadata,
            self.START_INDEX_KEY,
        )

    def get_captures(self):
        """
        Returns a list of dictionaries representing all captures.
        """
        return [
            x for x in self._metadata.get(self.CAPTURE_KEY, [])
        ]

    def get_capture_info(self, index):
        """
        Returns a dictionary containing all the capture information at sample
        'index'.
        """
        assert index >= self._get_start_offset()
        captures = self._metadata.get(self.CAPTURE_KEY, [])
        assert len(captures) > 0
        cap_info = captures[0]
        for capture in captures:
            if capture[self.START_INDEX_KEY] > index:
                break
            cap_info = dict_merge(cap_info, capture)
        return cap_info

    def add_annotation(self, start_index, length, metadata=None):
        """
        Insert annotation
        """
        assert start_index >= self._get_start_offset()
        assert length > 1
        metadata = metadata or {}
        metadata[self.START_INDEX_KEY] = start_index
        metadata[self.LENGTH_INDEX_KEY] = length
        self._validate_dict_in_section(metadata, self.ANNOTATION_KEY)
        self._metadata[self.ANNOTATION_KEY] = insert_sorted_dict_list(
            self._metadata.get(self.ANNOTATION_KEY, []),
            metadata,
            self.START_INDEX_KEY,
            force_insertion=True
        )

    def get_annotations(self, index=None):
        '''
        Get relevant annotations from metadata.

        Parameters
        ----------
        index : int, default None
            If provided returns all annotations that include this sample index.
            When omitted returns all annotations.

        Returns
        -------
        list of dict
            Each dictionary contains one annotation for the sample at `index`.
        '''
        return [
            x for x in self._metadata.get(self.ANNOTATION_KEY, [])
            if index is None or (x[self.START_INDEX_KEY] <= index
            and x[self.START_INDEX_KEY] + x[self.LENGTH_INDEX_KEY] > index)
        ]

    def get_sample_size(self):
        """
        Determines the size of a sample, in bytes, from the datatype of this set.
        For complex data, a 'sample' includes both the real and imaginary part.
        """
        return dtype_info(self.get_global_field(self.DATATYPE_KEY))['sample_size']

    def _count_samples(self):
        """
        Count, set, and return the total number of samples in the data file.
        If there is no data file but there are annotations, use the end index
        of the final annotation instead. If there are no annotations, use 0.
        For complex data, a 'sample' includes both the real and imaginary part.
        """
        annotations = self.get_annotations()
        if self.data_file is None:
            if len(annotations) > 0:
                sample_count = annotations[-1][self.START_INDEX_KEY] + annotations[-1][self.LENGTH_INDEX_KEY]
            else:
                sample_count = 0
        else:
            file_size = path.getsize(self.data_file)
            sample_size = self.get_sample_size()
            num_channels = self.get_num_channels()
            sample_count = file_size // sample_size // num_channels
            if file_size % sample_size != 0:
                warnings.warn("File '{}' does not contain an integral number of sample. It might not be valid data.".format(self.data_file))
            if len(annotations) > 0 and annotations[-1][self.START_INDEX_KEY] + annotations[-1][self.LENGTH_INDEX_KEY] > sample_count:
                warnings.warn("File '{}' ends before the final annotation in the corresponding SigMF metadata.".format(self.data_file))
        self.sample_count = sample_count
        return sample_count

    def calculate_hash(self):
        """
        Calculates the hash of the data file and adds it to the global section.
        Also returns a string representation of the hash.
        """
        the_hash = sigmf_hash.calculate_sha512(self.data_file)
        return self.set_global_field(self.HASH_KEY, the_hash)

    def set_data_file(self, data_file):
        """
        Set the datafile path, then recalculate the hash and sample count. Return the hash string.
        """
        self.data_file = data_file
        self._count_samples()
        return self.calculate_hash()

    def validate(self):
        """
        Return True if the metadata is valid.
        """
        schema_version = self.get_global_field(self.VERSION_KEY)
        return validate.validate(
            self._metadata,
            schema.get_schema(schema_version),
        )

    def ordered_metadata(self):
        '''
        Get a nicer representation of _metadata. Will sort keys, but put the
        top-level fields 'global', 'captures', 'annotations' in front.

        Returns
        -------
        ordered_meta : OrderedDict
            Cleaner representation of _metadata with top-level keys correctly
            ordered and the rest of the keys sorted.
        '''
        ordered_meta = OrderedDict()
        top_sort_order = ['global', 'captures', 'annotations']
        for top_key in top_sort_order:
            assert top_key in self._metadata
            ordered_meta[top_key] = json.loads(json.dumps(self._metadata[top_key], sort_keys=True))
        # If there are other top-level keys, they go later
        # TODO: sort potential `other` top-level keys
        for oth_key, oth_val in self._metadata.items():
            if oth_key not in top_sort_order:
                ordered_meta[oth_key] = json.loads(json.dumps(oth_val, sort_keys=True))
        return ordered_meta

    def dump(self, filep, pretty=True):
        '''
        Write metadata to a file.

        Parameters
        ----------
        filep : object
<<<<<<< HEAD
            File pointer or something that json.dump() can handle
        pretty : bool, default True
            When True will write more human-readable output, otherwise will be flat JSON.
=======
            File pointer or something that json.dump() can handle.
        pretty : bool, optional
            Is true by default.
>>>>>>> fa435517
        '''
        json.dump(
            self.ordered_metadata(),
            filep,
            indent=4 if pretty else None,
            separators=(',', ': ') if pretty else None,
        )

    def dumps(self, pretty=True):
        '''
        Get a string representation of the metadata.

        Parameters
        ----------
<<<<<<< HEAD
        filep : object
            File pointer or something that json.dump() can handle
        pretty : bool, default True
            When True will write more human-readable output, otherwise will be flat JSON.
=======
        pretty : bool, optional
            Is true by default.
>>>>>>> fa435517

        Returns
        -------
        string
            String representation of the metadata using json formatter.
        '''
        return json.dumps(
            self.ordered_metadata(),
            indent=4 if pretty else None,
            separators=(',', ': ') if pretty else None,
        )

    def archive(self, name=None, fileobj=None):
        """Dump contents to SigMF archive format.

        `name` and `fileobj` are passed to SigMFArchive and are defined there.

        """
        archive = SigMFArchive(self, name, fileobj)
        return archive.path

<<<<<<< HEAD
    def tofile(self, file_path, pretty=False, toarchive=False):
        '''
        Write metadata file or full archive containing metadata & dataset.

        Parameters
        ----------
        file_path : string
            Location to save.
        pretty : bool, default True
            When True will write more human-readable output, otherwise will be flat JSON.
        toarchive : bool, default False
            If True will write both dataset & metadata into SigMF archive format as a single `tar` file.
            If False will only write metadata to `sigmf-meta`.
        '''
=======
    def tofile(self, file_path, pretty=True, toarchive=False):
        """
        Dump contents to file.
        """
>>>>>>> fa435517
        fns = get_sigmf_filenames(file_path)
        if toarchive:
            self.archive(fns['archive_fn'])
        else:
            with open(fns['meta_fn'], 'w') as fp:
                self.dump(fp, pretty=pretty)

    def read_samples(self, start_index=0, count=-1, autoscale=True, raw_components=False):
        '''
        Reads the specified number of samples starting at the specified index from the associated data file.

        Parameters
        ----------
        start_index : int, default 0
            Starting sample index from which to read.
        count : int, default -1
            Number of samples to read. -1 will read whole file.
        autoscale : bool, default True
            If dataset is in a fixed-point representation, scale samples from (min, max) to (-1.0, 1.0)
        raw_components : bool, default False
            If True read and return the sample components (individual I & Q for complex, samples for real)
            with no conversions or interleaved channels.

        Returns
        -------
        data : ndarray
            Samples are returned as an array of float or complex, with number of dimensions equal to NUM_CHANNELS_KEY.
        '''
        if count == 0:
            raise IOError('Number of samples must be greater than zero, or -1 for all samples.')
        elif start_index + count > self.sample_count:
            raise IOError("Cannot read beyond EOF.")

        if self.data_file is None:
            raise SigMFFileError("No signal data file has been associated with the metadata.")

        dtype = dtype_info(self.get_global_field(self.DATATYPE_KEY))
        is_complex_data = dtype['is_complex']
        is_fixedpoint_data = dtype['is_fixedpoint']
        is_unsigned_data = dtype['is_unsigned']
        data_type_in = dtype['sample_dtype']
        component_type_in = dtype['component_dtype']
        sample_size = dtype['sample_size']
        component_size = dtype['component_size']

        data_type_out = np.dtype("f4") if not is_complex_data else np.dtype("f4, f4")
        num_channels = self.get_num_channels()

        fp = open(self.data_file, "rb")
        fp.seek(start_index * sample_size * num_channels, 0)

        data = np.fromfile(fp, dtype=data_type_in, count=count*num_channels)
        if num_channels != 1:
            # return reshaped view for num_channels
            # first dimension will be double size if `is_complex_data`
            data = data.reshape(data.shape[0] // num_channels, num_channels)
        if not raw_components:
            data = data.astype(data_type_out)
            if autoscale and is_fixedpoint_data:
                data = data.view(np.dtype("f4"))
                if is_unsigned_data:
                    data -= 2**(component_size*8-1)
                data *= 2**-(component_size*8-1)
                data = data.view(data_type_out)
            if is_complex_data:
                data = data.view(np.complex64)
        else:
            data = data.view(component_type_in)

        fp.close()
        return data


def dtype_info(datatype):
    """
    Parses a datatype string conforming to the SigMF spec and returns a dict
    of values describing the format.

    Keyword arguments:
    datatype -- a SigMF-compliant datatype string
    """
    output_info = {}
    dtype = datatype.lower()

    is_unsigned_data = "u" in datatype
    is_complex_data = "c" in datatype
    is_fixedpoint_data = "f" not in datatype

    dtype = datatype.lower().split("_")

    byte_order = ""
    if len(dtype) == 2:
        if dtype[1][0] == "l":
            byte_order = "<"
        elif dtype[1][0] == "b":
            byte_order = ">"
        else:
            raise SigMFFileError("Unrecognized endianness specifier: '{}'".format(dtype[1]))
    dtype = dtype[0]
    if "32" in dtype:
        sample_size = 4
    elif "16" in dtype:
        sample_size = 2
    elif "8" in dtype:
        sample_size = 1
    else:
        raise SigMFFileError("Unrecognized datatype: '{}'".format(dtype))
    component_size = sample_size
    if is_complex_data:
        sample_size *= 2
    sample_size = int(sample_size)

    data_type_str = byte_order
    data_type_str += "f" if not is_fixedpoint_data else "u" if is_unsigned_data else "i"
    data_type_str += str(component_size)

    if is_complex_data:
        data_type_str = ','.join((data_type_str, data_type_str))

    data_type_in = np.dtype(data_type_str)
    output_info['sample_dtype'] = data_type_in
    output_info['component_dtype'] = data_type_in['f0'] if is_complex_data else data_type_in
    output_info['sample_size'] = sample_size
    output_info['component_size'] = component_size
    output_info['is_complex'] = is_complex_data
    output_info['is_unsigned'] = is_unsigned_data
    output_info['is_fixedpoint'] = is_fixedpoint_data
    return output_info


def fromarchive(archive_path, dir=None):
    """Extract an archive and return a SigMFFile.

    If `dir` is given, extract the archive to that directory. Otherwise,
    the archive will be extracted to a temporary directory. For example,
    `dir` == "." will extract the archive into the current working
    directory.

    """
    if not dir:
        dir = tempfile.mkdtemp()

    archive = tarfile.open(archive_path, mode="r", format=tarfile.PAX_FORMAT)
    members = archive.getmembers()

    try:
        archive.extractall(path=dir)

        data_file = None
        metadata = None

        for member in members:
            if member.name.endswith(SIGMF_DATASET_EXT):
                data_file = path.join(dir, member.name)
            elif member.name.endswith(SIGMF_METADATA_EXT):
                bytestream_reader = codecs.getreader("utf-8")  # bytes -> str
                mdfile_reader = bytestream_reader(archive.extractfile(member))
                metadata = json.load(mdfile_reader)
    finally:
        archive.close()

    return SigMFFile(metadata=metadata, data_file=data_file)


def fromfile(filename, skip_checksum=False):
    """
    Creates and returns a returns a SigMFFile instance with metadata loaded from the specified file.
    The filename may be that of either a sigmf-meta file, a sigmf-data file, or a sigmf archive.

    Keyword arguments:
    filename -- the SigMF filename
    """
    fns = get_sigmf_filenames(filename)
    meta_fn = fns['meta_fn']
    data_fn = fns['data_fn']
    archive_fn = fns['archive_fn']

    if (filename.lower().endswith(SIGMF_ARCHIVE_EXT) or not path.isfile(meta_fn)) and path.isfile(archive_fn):
        return fromarchive(archive_fn)
    if not path.isfile(data_fn):
        data_fn = None

    meta_fp = open(meta_fn, "rb")
    bytestream_reader = codecs.getreader("utf-8")
    mdfile_reader = bytestream_reader(meta_fp)
    metadata = json.load(mdfile_reader)
    meta_fp.close()
    return SigMFFile(metadata=metadata, data_file=data_fn, skip_checksum=skip_checksum)


def get_sigmf_filenames(filename):
    """
    Safely returns a set of SigMF file paths given an input filename.
    Returned as dict with 'data_fn', 'meta_fn', and 'archive_fn' as keys.

    Keyword arguments:
    filename -- the SigMF filename
    """
    filename = path.splitext(filename)[0]
    return {'data_fn': filename+SIGMF_DATASET_EXT, 'meta_fn': filename+SIGMF_METADATA_EXT, 'archive_fn': filename+SIGMF_ARCHIVE_EXT}


def get_default_metadata(schema):
    """Return the minimal metadata that will pass the validator."""
    def get_default_dict(keys_dict):
        " Return a dict with all default values from keys_dict "
        return {
            key: desc.get("default")
            for key, desc in iteritems(keys_dict)
            if "default" in desc
        }

    def default_category_data(cat_type, defaults):
        " Return a valid data type for a category "
        return {
            'dict': lambda x: x,
            'dict_list': lambda x: [x] if x else [],
        }[cat_type](defaults)

    return {
        category: default_category_data(desc["type"], get_default_dict(desc["keys"]))
        for category, desc in iteritems(schema)
    }<|MERGE_RESOLUTION|>--- conflicted
+++ resolved
@@ -340,15 +340,9 @@
         Parameters
         ----------
         filep : object
-<<<<<<< HEAD
-            File pointer or something that json.dump() can handle
+            File pointer or something that json.dump() can handle.
         pretty : bool, default True
             When True will write more human-readable output, otherwise will be flat JSON.
-=======
-            File pointer or something that json.dump() can handle.
-        pretty : bool, optional
-            Is true by default.
->>>>>>> fa435517
         '''
         json.dump(
             self.ordered_metadata(),
@@ -363,15 +357,8 @@
 
         Parameters
         ----------
-<<<<<<< HEAD
-        filep : object
-            File pointer or something that json.dump() can handle
         pretty : bool, default True
             When True will write more human-readable output, otherwise will be flat JSON.
-=======
-        pretty : bool, optional
-            Is true by default.
->>>>>>> fa435517
 
         Returns
         -------
@@ -393,8 +380,7 @@
         archive = SigMFArchive(self, name, fileobj)
         return archive.path
 
-<<<<<<< HEAD
-    def tofile(self, file_path, pretty=False, toarchive=False):
+    def tofile(self, file_path, pretty=True, toarchive=False):
         '''
         Write metadata file or full archive containing metadata & dataset.
 
@@ -408,12 +394,6 @@
             If True will write both dataset & metadata into SigMF archive format as a single `tar` file.
             If False will only write metadata to `sigmf-meta`.
         '''
-=======
-    def tofile(self, file_path, pretty=True, toarchive=False):
-        """
-        Dump contents to file.
-        """
->>>>>>> fa435517
         fns = get_sigmf_filenames(file_path)
         if toarchive:
             self.archive(fns['archive_fn'])
