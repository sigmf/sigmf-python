--- conflicted
+++ resolved
@@ -35,17 +35,6 @@
     """
     match = re.match(r"^(?P<dt>.*)(?P<frac>\.[0-9]{7,})Z$", string)
     if match:
-<<<<<<< HEAD
-        md = match.groupdict()
-        length = min(7, len(md["frac"]))
-        datestr = "".join([md["dt"], md["frac"][:length], "Z"])
-
-    try:
-        timestamp = datetime.strptime(datestr, "%Y-%m-%dT%H:%M:%S.%fZ")
-    except ValueError:
-        timestamp = datetime.strptime(datestr, "%Y-%m-%dT%H:%M:%SZ")
-    return timestamp
-=======
         # string exceeds max precision allowed by strptime -> truncate to µs
         groups = match.groupdict()
         length = min(7, len(groups["frac"]))
@@ -58,7 +47,6 @@
         # parse whole seconds
         format_str = SIGMF_DATETIME_ISO8601_FMT.replace(".%f", "")
     return datetime.strptime(string, format_str).replace(tzinfo=timezone.utc)
->>>>>>> d88719a9
 
 
 def dict_merge(a_dict: dict, b_dict: dict) -> dict:
