--- conflicted
+++ resolved
@@ -82,15 +82,13 @@
 
 JSON keywords are used as defined in [ECMA-404](http://www.ecma-international.org/publications/files/ECMA-ST/ECMA-404.pdf).
 
-<<<<<<< HEAD
 Augmented Backus-Naur form (ABNF) is used as defined by [RFC
 5234](https://tools.ietf.org/html/rfc5234) and updated by [RFC
 7405](https://tools.ietf.org/html/rfc7405).
-=======
+
 Fields defined as "human-readable", a "string", or simply as "text" shall be
 treated as plaintext where whitespace is significant, unless otherwise
 specified.
->>>>>>> 35fc644f
 
 ## Specification
 
